--- conflicted
+++ resolved
@@ -26,13 +26,7 @@
 // }
 
 #[no_mangle]
-<<<<<<< HEAD
 pub extern "C" fn sgxwasm_init() -> sgx_status_t {
-=======
-pub extern "C"
-fn sgxwasm_init() -> sgx_status_t {
-	let SPECDRIVER: SgxMutex<SpecDriver> = SgxMutex::new(SpecDriver::new());
->>>>>>> 86447f88
 	let mut sd = SPECDRIVER.lock().unwrap();
 	*sd = SpecDriver::new();
 	sgx_status_t::SGX_SUCCESS
